/*
 * Here's a brief overview of the main components of the Chuck class:
 *  - Constructor: The constructor takes preloaded files, an AudioContext, and a WebAssembly (Wasm) binary as input. It initializes the AudioWorkletNode and sets up the necessary event listeners and error handlers.
 *  - init: A static method that initializes a new instance of the Chuck class. It loads the Wasm binary, creates an AudioContext, adds the AudioWorklet module, preloads files, and connects the instance to the audio context's destination.
 *  - AudioWorkletNode: Methods that expose the AudioWorkletNode, or properties of it.
 *  - Filesystem: Methods like createFile and preloadFiles help manage files within the ChucK environment.
 *  - Run/Replace Code: Methods like runCode, runCodeWithReplacementDac, replaceCode, and replaceCodeWithReplacementDac allow running and replacing ChucK code with or without a specified DAC (Digital-to-Analog Converter).
 *  - Run/Replace File: Methods like runFile, runFileWithReplacementDac, replaceFile, and replaceFileWithReplacementDac allow running and replacing ChucK files with or without a specified DAC.
 *  - Shred: Methods like removeShred and isShredActive allow managing ChucK shreds (concurrent threads of execution in ChucK).
 *  - Event: Methods like signalEvent, broadcastEvent, listenForEventOnce, startListeningForEvent, and stopListeningForEvent allow managing ChucK events.
 *  - Int, Float, String: Methods like setInt, getInt, setFloat, getFloat, setString, and getString allow setting and getting integer, float, and string variables in ChucK.
 *  - Int[], Float[]: Methods like setIntArray, getIntArray, setFloatArray, and getFloatArray allow managing integer and float arrays in ChucK.
 *  - Clear: Methods like clearChuckInstance and clearGlobals allow clearing the ChucK instance and its global state.
 *  - Private: Private methods like sendMessage and receiveMessage handle messaging between the Chuck class and the AudioWorklet.
 */

import DeferredPromise from "./DeferredPromise";
import { defer, loadWasm, preloadFiles } from "./utils";
import type { File, Filename } from "./utils";
import { InMessage, OutMessage } from "./enums";

// Create a Record type for deferredPromises and eventCallbacks
type DeferredPromisesMap = Record<number, DeferredPromise<unknown>>;
type EventCallbacksMap = Record<number, () => void>;

/**
 * WebChucK: ChucK Web Audio Node class.
 * Use **{@link init | Init}** to create a ChucK instance
 */
export default class Chuck extends window.AudioWorkletNode {
  private deferredPromises: DeferredPromisesMap = {};
  private deferredPromiseCounter: number = 0;
  private eventCallbacks: EventCallbacksMap = {};
  private eventCallbackCounter: number = 0;
  private isReady: DeferredPromise<void> = defer();

  /** @internal */
  static chuckID: number = 1;

  /**
   * Private internal constructor for a ChucK AudioWorklet Web Audio Node. Use public **{@link init| Init}** to create a ChucK instance.
   * @param preloadedFiles Array of Files to preload into ChucK's filesystem
   * @param audioContext AudioContext to connect to
   * @param wasm WebChucK WebAssembly binary
   * @param numOutChannels Number of output channels
   * @returns ChucK AudioWorklet Node
   */
  private constructor(
    preloadedFiles: File[],
    audioContext: AudioContext,
    wasm: ArrayBuffer,
    numOutChannels: number = 2,
  ) {
    super(audioContext, "chuck-node", {
      numberOfInputs: 1,
      numberOfOutputs: 1,
      // important: "number of inputs / outputs" is like an aggregate source
      // most of the time, you only want one input source and one output
      // source, but each one has multiple channels
      outputChannelCount: [numOutChannels],
      processorOptions: {
        chuckID: Chuck.chuckID,
        srate: audioContext.sampleRate,
        preloadedFiles,
        wasm,
      },
    });
    this.port.onmessage = this.receiveMessage.bind(this);
    this.onprocessorerror = (e) => console.error(e);
    Chuck.chuckID++;
  }

  /**
   * Initialize a ChucK Web Audio Node. By default, a new AudioContext is created and ChucK is connected to the AudioContext destination.
   * **Note:** Init is overloaded to allow for custom AudioContext, custom number of output channels, and custom location of `whereIsChuck`. Skip an argument by passing in `undefined`.
   *
   * @example
   * ```ts
   * // default initialization
   * theChuck = await Chuck.init([]);
   * ```
   * @example
   * ```ts
   * // Initialize ChucK with a list of files to preload
   * theChuck = await Chuck.init([{ serverFilename: "./path/filename.ck", virtualFilename: "filename.ck" }...]);
   * ```
   *
   * @example
   * ```ts
   * // Initialize ChucK with a local audioContext, connect ChucK to the context destination
   * var audioContext = new AudioContext();
   * theChuck = await Chuck.init([], audioContext));
   * theChuck.connect(audioContext.destination);
   * ```
   *
   * @example
   * ```ts
   * // Initialize ChucK using local webchuck.js and webchuck.wasm files in "./src"
   * theChuck = await Chuck.init([], undefined, undefined, "./src");
   * ```
   *
   * @param filenamesToPreload Array of Files to preload into ChucK's filesystem `[{serverFilename: "./path/filename", virtualFilename: "filename"}...]`
   * @param audioContext Optional parameter if you want to use your own AudioContext. **Note**: If an AudioContext is passed in, you will need to connect the ChucK instance to your own destination.
   * @param numOutChannels Optional custom number of output channels. Default is 2 channel stereo and the Web Audio API supports up to 32 channels.
   * @param whereIsChuck Optional custom url to your WebChucK `src` folder containing `webchuck.js` and `webchuck.wasm`. By default, `whereIsChuck` is {@link https://chuck.stanford.edu/webchuck/src | here}.
   * @returns WebChucK ChucK instance
   */
  public static async init(
    filenamesToPreload: Filename[],
    audioContext?: AudioContext,
    numOutChannels: number = 2,
    whereIsChuck: string = "https://chuck.stanford.edu/webchuck/src/", // default Chuck src location
  ): Promise<Chuck> {
    const wasm = await loadWasm(whereIsChuck);

    let defaultAudioContext: boolean = false;
    // If an audioContext is not given, create a default one
    if (audioContext === undefined) {
      audioContext = new AudioContext();
      defaultAudioContext = true;
    }

    if (audioContext.state === "suspended") {
      await audioContext.resume();
    }

    await audioContext.audioWorklet.addModule(whereIsChuck + "webchuck.js");

    const preloadedFiles = await preloadFiles(filenamesToPreload);
    const chuck = new Chuck(preloadedFiles, audioContext, wasm, numOutChannels);

    // connect node to default destination if using default audio context
    if (defaultAudioContext) {
      chuck.connect(audioContext.destination); // default connection source
    }

    await chuck.isReady.promise;
    return chuck;
  }

  /**
   * Private function for ChucK to handle execution of tasks.
   * Will create a Deferred promise that wraps a task for WebChucK to execute
   * @returns callbackID to a an action for ChucK to perform
   */
  private nextDeferID(): number {
    const callbackID = this.deferredPromiseCounter++;
    this.deferredPromises[callbackID] = defer();
    return callbackID;
  }

  // ================== Filesystem ===================== //
  /**
   * Create a virtual file in ChucK's filesystem.
   * You should first locally {@link https://developer.mozilla.org/en-US/docs/Web/API/Fetch_API/Using_Fetch | fetch} the contents of your file, then pass the data to this method.
   * Alternatively, you can use {@link loadFile} to automatically fetch and load a file from a URL.
   * @param directory Virtual directory to create file in
   * @param filename Name of file to create
   * @param data Data to write to the file
   */
  public createFile(directory: string, filename: string, data: string | ArrayBuffer) {
    this.sendMessage(OutMessage.LOAD_FILE, {
      directory,
      filename,
      data,
    });
  }
  /**
   * Automatically fetch and load in a file from a URL to ChucK's virtual filesystem
   * @example
   * ```ts
   * theChuck.loadFile("./myFile.ck");
   * ```
   * @param url path or url to a file to fetch and load file
   * @returns Promise of fetch request
   */
  public async loadFile(url: string): Promise<void> {
    const filename = url.split("/").pop()!;
    return fetch(url)
      .then((response) => response.arrayBuffer())
      .then((buffer) => {
        this.createFile("", filename, new Uint8Array(buffer));
      })
      .catch((err) => {
        throw new Error(err);
      });
  }

  // ================== Run/Replace Code ================== //
  /**
   * Run a string of ChucK code.
   * @example theChuck.runCode("SinOsc osc => dac; 1::second => now;");
   * @param code ChucK code string to be executed
   * @returns Promise to shred ID
   */
  public runCode(code: string): Promise<number> {
    const callbackID = this.nextDeferID();
    this.sendMessage(OutMessage.RUN_CODE, { callback: callbackID, code });
    return this.deferredPromises[callbackID].value() as Promise<number>;
  }

  /**
   * @hidden
   * Run a string of ChucK code using a different dac (unsure of functionality)
   * -tf (5/30/2023)
   * @param code ChucK code string to be executed
   * @param dacName dac for ChucK (??)
   * @returns Promise to shred ID
   */
  public runCodeWithReplacementDac(code: string, dacName: string): Promise<number> {
    const callbackID = this.nextDeferID();
    this.sendMessage(OutMessage.RUN_CODE_WITH_REPLACEMENT_DAC, {
      callback: callbackID,
      code,
      dac_name: dacName,
    });
    return this.deferredPromises[callbackID].value() as Promise<number>;
  }

  /**
   * Replace the last currently running shred with string of ChucK code to execute.
   * @example theChuck.replaceCode("SinOsc osc => dac; 1::second => now;");
   * @param code ChucK code string to run and replace last shred
   * @returns Promise to shred ID that is replaced
   */
<<<<<<< HEAD
  public replaceCode(code: string): Promise<{oldShred: number, newShred: number}>{
=======
  public replaceCode(code: string): Promise<number> {
>>>>>>> e5a3b36c
    const callbackID = this.nextDeferID();
    this.sendMessage(OutMessage.REPLACE_CODE, {
      callback: callbackID,
      code,
    });
    return this.deferredPromises[callbackID].value() as Promise<{oldShred: number, newShred: number}>;
  }

  /**
   * @hidden
   * Replace last running shred with string of ChucK code to execute, to another dac (??)
   * @param code ChucK code string to replace last Shred
   * @param dacName dac for ChucK (??)
   * @returns Promise to shred ID
   */
<<<<<<< HEAD
  public replaceCodeWithReplacementDac(code: string, dacName: string): Promise<{oldShred: number, newShred: number}>{
=======
  public replaceCodeWithReplacementDac(code: string, dacName: string): Promise<number> {
>>>>>>> e5a3b36c
    const callbackID = this.nextDeferID();
    this.sendMessage(OutMessage.REPLACE_CODE_WITH_REPLACEMENT_DAC, {
      callback: callbackID,
      code,
      dac_name: dacName,
    });
    return this.deferredPromises[callbackID].value() as Promise<{oldShred: number, newShred: number}>;
  }

  /**
   * Remove the last running shred from Chuck Virtual Machine.
   * @returns Promise to the shred ID that was removed
   */
  public removeLastCode(): Promise<number> {
    const callbackID = this.nextDeferID();
    this.sendMessage(OutMessage.REMOVE_LAST_CODE, { callback: callbackID });
    return this.deferredPromises[callbackID].value() as Promise<number>;
  }

  // ================== Run/Replace File ================== //
  /**
   * Run a ChucK file that is already loaded in the WebChucK virtual file system.
   * Note that the file must already have been loaded via {@link init | filenamesToPreload}, {@link createFile}, or {@link loadFile}
   *
   * @example
   * ```ts
   * await theChuck.loadFile("./myFile.ck"); // wait for file to load
   * theChuck.runFile("myFile.ck");
   * ```
   *
   * @param filename ChucK file to be run
   * @returns Promise to running shred ID
   */
  public runFile(filename: string): Promise<number> {
    const callbackID = this.nextDeferID();
    this.sendMessage(OutMessage.RUN_FILE, {
      callback: callbackID,
      filename,
    });
    return this.deferredPromises[callbackID].value() as Promise<number>;
  }

  /**
   * @hidden
   * Run a ChucK file that is already in the WebChucK virtual file system, on separate dac (??).
   * Note that the file must already have been loaded via {@link init | filenamesToPreload}, {@link createFile}, or {@link loadFile}
   * @param filename ChucK file to be run
   * @param dacName dac for ChucK (??)
   * @returns Promise to shred ID
   */
  public runFileWithReplacementDac(filename: string, dacName: string): Promise<number> {
    const callbackID = this.nextDeferID();
    this.sendMessage(OutMessage.RUN_FILE_WITH_REPLACEMENT_DAC, {
      callback: callbackID,
      dac_name: dacName,
      filename,
    });
    return this.deferredPromises[callbackID].value() as Promise<number>;
  }

  /**
   * Run a ChucK file already loaded in the WebChucK virtual file system and pass in arguments.
   * e.g. Thie is the chuck command line equivalent of `chuck myFile:1:2:foo`
   * @example theChuck.runFileWithArgs("myFile.ck", "1:2:foo");
   * @param filename ChucK file to be run
   * @param colonSeparatedArgs arguments to pass to the file separated by colons
   * @returns Promise to running shred ID
   */
  public runFileWithArgs(filename: string, colonSeparatedArgs: string): Promise<number> {
    const callbackID = this.nextDeferID();
    this.sendMessage(OutMessage.RUN_FILE_WITH_ARGS, {
      callback: callbackID,
      colon_separated_args: colonSeparatedArgs,
      filename,
    });
    return this.deferredPromises[callbackID].value() as Promise<number>;
  }

  /**
   * @hidden
   * Run a ChucK file that is already in the WebChucK virtual file system with arguments.
   * e.g. native equivalent of `chuck myFile:arg`
   * @param filename ChucK file to be run
   * @param colonSeparatedArgs arguments to pass to the file
   * @param dacName dac for ChucK (??)
   * @returns Promise to shred ID
   */
  public runFileWithArgsWithReplacementDac(
    filename: string,
    colonSeparatedArgs: string,
    dacName: string,
  ): Promise<number> {
    const callbackID = this.nextDeferID();
    this.sendMessage(OutMessage.RUN_FILE_WITH_ARGS, {
      callback: callbackID,
      colon_separated_args: colonSeparatedArgs,
      dac_name: dacName,
      filename,
    });
    return this.deferredPromises[callbackID].value() as Promise<number>;
  }

  /**
   * Replace the last currently running shred with a Chuck file to execute.
   * Note that the file must already have been loaded via {@link init | filenamesToPreload}, {@link createFile}, or {@link loadFile}
   * @param filename file to be replace last
   * @returns Promise to replaced shred ID
   */
  public replaceFile(filename: string): Promise<{oldShred: number, newShred: number}> {
    const callbackID = this.nextDeferID();
    this.sendMessage(OutMessage.REPLACE_FILE, {
      callback: callbackID,
      filename,
    });
    return this.deferredPromises[callbackID].value() as Promise<{oldShred: number, newShred: number}>;
  }

  /**
   * @hidden
   * Replace the last running shred with a file to execute.
   * Note that the file must already have been loaded via {@link init | filenamesToPreload}, {@link createFile}, or {@link loadFile}
   * @param filename file to be replace last
   * @param dacName dac for ChucK (??)
   * @returns Promise to shred ID
   */
  public replaceFileWithReplacementDac(filename: string, dacName: string): Promise<{oldShred: number, newShred: number}> {
    const callbackID = this.nextDeferID();
    this.sendMessage(OutMessage.REPLACE_FILE_WITH_REPLACEMENT_DAC, {
      callback: callbackID,
      dac_name: dacName,
      filename,
    });
    return this.deferredPromises[callbackID].value() as Promise<{oldShred: number, newShred: number}>;
  }

  /**
   * Replace the last running shred with a file to execute, passing arguments.
   * Note that the file must already have been loaded via {@link init | filenamesToPreload}, {@link createFile}, or {@link loadFile}
   * @param filename file to be replace last running shred
   * @param colonSeparatedArgs arguments to pass in to file
   * @returns Promise to shred ID
   */
  public replaceFileWithArgs(filename: string, colonSeparatedArgs: string): Promise<{oldShred: number, newShred: number}> {
    const callbackID = this.nextDeferID();
    this.sendMessage(OutMessage.REPLACE_FILE_WITH_ARGS, {
      callback: callbackID,
      colon_separated_args: colonSeparatedArgs,
      filename,
    });
    return this.deferredPromises[callbackID].value() as Promise<{oldShred: number, newShred: number}>;
  }

  /**
   * @hidden
   * Replace the last running shred with a file to execute, passing arguments, and dac.
   * Note that the file must already have been loaded via {@link init | filenamesToPreload}, {@link createFile}, or {@link loadFile}
   * @param filename file to be replace last running shred
   * @param colonSeparatedArgs arguments to pass in to file
   * @param dacName dac for ChucK (??)
   * @returns Promise to shred ID
   */
  public replaceFileWithArgsWithReplacementDac(
    filename: string,
    colonSeparatedArgs: string,
<<<<<<< HEAD
    dacName: string
  ): Promise<{oldShred: number, newShred: number}> {
=======
    dacName: string,
  ): Promise<number> {
>>>>>>> e5a3b36c
    const callbackID = this.nextDeferID();
    this.sendMessage(OutMessage.REPLACE_FILE_WITH_ARGS, {
      callback: callbackID,
      colon_separated_args: colonSeparatedArgs,
      dac_name: dacName,
      filename,
    });
    return this.deferredPromises[callbackID].value() as Promise<{oldShred: number, newShred: number}>;
  }

  // ================== Shred =================== //
  /**
   * Remove a shred from ChucK VM by ID
   * @param shred shred ID to be removed
   * @returns Promise to shred ID if removed successfully, otherwise "removing code failed"
   */
  public removeShred(shred: number | string): Promise<number> {
    const callbackID = this.nextDeferID();
    this.sendMessage(OutMessage.REMOVE_SHRED, {
      shred,
      callback: callbackID,
    });
    return this.deferredPromises[callbackID].value() as Promise<number>;
  }

  /**
   * Check if shred with ID is running in the Chuck Virtual Machine.
   * @param shred The shred ID to check
   * @returns Promise to whether shred is running, 1 if running, 0 if not
   */
  public isShredActive(shred: number | string): Promise<number> {
    const callbackID = this.nextDeferID();
    this.sendMessage(OutMessage.IS_SHRED_ACTIVE, {
      shred,
      callback: callbackID,
    });
    return this.deferredPromises[callbackID].value() as Promise<number>;
  }

  // ================== Event =================== //
  /**
   * Signal a ChucK event global. This will wake the first waiting Shred.
   * @param variable ChucK global event variable to be signaled
   */
  public signalEvent(variable: string) {
    this.sendMessage(OutMessage.SIGNAL_EVENT, { variable });
  }

  /**
   * Broadcast a ChucK event to all waiting Shreds.
   * @param variable ChucK global event variable to be signaled
   */
  public broadcastEvent(variable: string) {
    this.sendMessage(OutMessage.BROADCAST_EVENT, { variable });
  }

  /**
   * Listen for a specific ChucK event to be signaled (through either signal()
   * or broadcast()). Once signaled, the callback function is invoked. This can
   * happen at most once per call.
   * @param variable ChucK global event variable to be signaled
   * @param callback javascript callback function
   */
  public listenForEventOnce(variable: string, callback: () => void) {
    const callbackID = this.eventCallbackCounter++;
    this.eventCallbacks[callbackID] = callback;
    this.sendMessage(OutMessage.LISTEN_FOR_EVENT_ONCE, {
      variable,
      callback: callbackID,
    });
  }

  /**
   * Listen for a specific ChucK event to be signaled (through either signal()
   * or broadcast()). Each time the event is signaled, the callback function is
   * invoked. This continues until {@link stopListeningForEvent} is called on the
   * specific event.
   * @param variable ChucK global event variable to be signaled
   * @param callback javascript callback function
   * @returns javascript callback ID
   */
  public startListeningForEvent(variable: string, callback: () => void): number {
    const callbackID = this.eventCallbackCounter++;
    this.eventCallbacks[callbackID] = callback;
    this.sendMessage(OutMessage.START_LISTENING_FOR_EVENT, {
      variable,
      callback: callbackID,
    });
    return callbackID;
  }

  /**
   * Stop listening to a specific ChucK event, undoing the process started
   * by {@link startListeningForEvent}.
   * @param variable ChucK global event variable to be signaled
   * @param callbackID callback ID returned by {@link startListeningForEvent}
   */
  public stopListeningForEvent(variable: string, callbackID: number) {
    this.sendMessage(OutMessage.STOP_LISTENING_FOR_EVENT, {
      variable,
      callback: callbackID,
    });
  }

  // ================== Int, Float, String ============= //
  /**
   * Set the value of a global int variable in ChucK.
   * @example theChuck.setInt("MY_GLOBAL_INT", 5);
   * @param variable Name of int global variable
   * @param value New int value to set
   */
  public setInt(variable: string, value: number) {
    this.sendMessage(OutMessage.SET_INT, { variable, value });
  }

  /**
   * Get the value of a global int variable in ChucK.
   * @example const myGlobalInt = await theChuck.getInt("MY_GLOBAL_INT");
   * @param variable Name of int global variable
   * @returns Promise with int value of the variable
   */
  public getInt(variable: string): Promise<number> {
    const callbackID = this.nextDeferID();
    this.sendMessage(OutMessage.GET_INT, {
      variable,
      callback: callbackID,
    });
    return this.deferredPromises[callbackID].value() as Promise<number>;
  }

  /**
   * Set the value of a global float variable in ChucK.
   * @param variable Name of float global variable
   * @param value New float value to set
   */
  public setFloat(variable: string, value: number) {
    this.sendMessage(OutMessage.SET_FLOAT, { variable, value });
  }

  /**
   * Get the value of a global float variable in ChucK.
   * @param variable Name of float global variable
   * @returns Promise with float value of the variable
   */
  public getFloat(variable: string): Promise<number> {
    const callbackID = this.nextDeferID();
    this.sendMessage(OutMessage.GET_FLOAT, {
      variable,
      callback: callbackID,
    });
    return this.deferredPromises[callbackID].value() as Promise<number>;
  }

  /**
   * Set the value of a global string variable in ChucK.
   * @param variable Name of string global variable
   * @param value New string value to set
   */
  public setString(variable: string, value: string) {
    this.sendMessage(OutMessage.SET_STRING, { variable, value });
  }

  /**
   * Get the value of a global string variable in ChucK.
   * @param variable Name of string global variable
   * @returns Promise with string value of the variable
   */
  public getString(variable: string): Promise<string> {
    const callbackID = this.nextDeferID();
    this.sendMessage(OutMessage.GET_STRING, {
      variable,
      callback: callbackID,
    });
    return this.deferredPromises[callbackID].value() as Promise<string>;
  }

  // ================== Int[] =================== //
  /**
   * Set the values of a global int array in ChucK.
   * @param variable Name of global int array variable
   * @param values Array of numbers to set
   */
  public setIntArray(variable: string, values: number[]) {
    this.sendMessage(OutMessage.SET_INT_ARRAY, { variable, values });
  }

  /**
   * Get the values of a global int array in ChucK.
   * @param variable Name of global int array variable
   * @returns Promise to array of numbers
   */
  public getIntArray(variable: string): Promise<number[]> {
    const callbackID = this.nextDeferID();
    this.sendMessage(OutMessage.GET_INT_ARRAY, {
      variable,
      callback: callbackID,
    });
    return this.deferredPromises[callbackID].value() as Promise<number[]>;
  }

  /**
   * Set a single value (by index) in a global int array in ChucK.
   * @param variable Name of int array variable
   * @param index Array index to set
   * @param value Value to set
   */
  public setIntArrayValue(variable: string, index: number, value: number[]) {
    this.sendMessage(OutMessage.SET_INT_ARRAY_VALUE, {
      variable,
      index,
      value,
    });
  }

  /**
   * Get a single value (by index) in a global int array in ChucK.
   * @param variable Name of int array variable
   * @param index Array index to get
   * @returns Promise to the value at the index
   */
  public getIntArrayValue(variable: string, index: number): Promise<number> {
    const callbackID = this.nextDeferID();
    this.sendMessage(OutMessage.GET_INT_ARRAY_VALUE, {
      variable,
      index,
      callback: callbackID,
    });
    return this.deferredPromises[callbackID].value() as Promise<number>;
  }

  /**
   * Set the value (by key) of an associative int array in ChucK.
   * Note that "associative array" is ChucK's version of a dictionary with string keys mapping to values (see ChucK documentation).
   * @example theChucK.setAssociativeIntArrayValue("MY_INT_ASSOCIATIVE_ARRAY", "key", 5);
   * @param variable Name of global associative int array to set
   * @param key The key index (string) of the associative array
   * @param value The new value
   */
  public setAssociativeIntArrayValue(variable: string, key: string, value: number | string) {
    this.sendMessage(OutMessage.SET_ASSOCIATIVE_INT_ARRAY_VALUE, {
      variable,
      key,
      value,
    });
  }

  /**
   * Get the value (by key) of an associative int array in ChucK.
   * e.g. theChucK.getAssociateIntArrayValue("MY_INT_ASSOCIATIVE_ARRAY", "key");
   * @param variable Name of gobal associative int arry
   * @param key The key index (string) to get
   * @returns Promise with int array value
   */
  public getAssociativeIntArrayValue(variable: string, key: string): Promise<number> {
    const callbackID = this.nextDeferID();
    this.sendMessage(OutMessage.GET_ASSOCIATIVE_INT_ARRAY_VALUE, {
      variable,
      key,
      callback: callbackID,
    });
    return this.deferredPromises[callbackID].value() as Promise<number>;
  }

  // ================== Float[] =================== //
  /**
   * Set the values of a global float array in ChucK.
   * @param variable Name of global float array
   * @param values Values to set
   */
  public setFloatArray(variable: string, values: number[]) {
    this.sendMessage(OutMessage.SET_FLOAT_ARRAY, { variable, values });
  }

  /**
   * Get the values of a global float array in ChucK.
   * @example theChucK.getFloatArray("MY_FLOAT_ARRAY");
   * @param variable Name of float array
   * @returns Promise of float values
   */
  public getFloatArray(variable: string): Promise<number[]> {
    const callbackID = this.nextDeferID();
    this.sendMessage(OutMessage.GET_FLOAT_ARRAY, {
      variable,
      callback: callbackID,
    });
    return this.deferredPromises[callbackID].value() as Promise<number[]>;
  }

  /**
   * Set the float value of a global float array at particular index.
   * @param variable Name of global float array
   * @param index Index of element
   * @param value Value to set
   */
  public setFloatArrayValue(variable: string, index: number, value: number) {
    this.sendMessage(OutMessage.SET_FLOAT_ARRAY_VALUE, {
      variable,
      index,
      value,
    });
  }

  /**
   * Get the float value of a global float arry at a particular index.
   * @example theChucK.getFloatArray("MY_FLOAT_ARRAY", 1);
   * @param variable Name of global float array
   * @param index Index of element
   * @returns Promise of float value at index
   */
  public getFloatArrayValue(variable: string, index: number): Promise<number> {
    const callbackID = this.nextDeferID();
    this.sendMessage(OutMessage.GET_FLOAT_ARRAY_VALUE, {
      variable,
      index,
      callback: callbackID,
    });
    return this.deferredPromises[callbackID].value() as Promise<number>;
  }

  /**
   * Set the value (by key) of an associative float array in ChucK.
   * Note that "associative array" is ChucK's version of a dictionary with string keys mapping to values (see ChucK documentation).
   * @example theChucK.setAssociateFloatArrayValue("MY_FLOAT_ASSOCIATIVE_ARRAY", "key", 5);
   * @param variable Name of global associative float array to set
   * @param key The key index (string) of the associative array
   * @param value Float value to set
   */
  public setAssociativeFloatArrayValue(variable: string, key: string, value: number) {
    this.sendMessage(OutMessage.SET_ASSOCIATIVE_FLOAT_ARRAY_VALUE, {
      variable,
      key,
      value,
    });
  }

  /**
   * Get the value (by key) of an associative float array in ChucK.
   * @example theChucK.getAssociateFloatArrayValue("MY_FLOAT_ASSOCIATIVE_ARRAY", "key");
   * @param variable Name of gobal associative float array
   * @param key The key index (string) to get
   * @returns Promise with float array value
   */
  public getAssociativeFloatArrayValue(variable: string, key: string): Promise<number> {
    const callbackID = this.nextDeferID();
    this.sendMessage(OutMessage.GET_ASSOCIATIVE_FLOAT_ARRAY_VALUE, {
      variable,
      key,
      callback: callbackID,
    });
    return this.deferredPromises[callbackID].value() as Promise<number>;
  }

  // ================== ChucK VM parameters =================== //
  /**
   * Set an internal ChucK VM integer parameter.
   * e.g. "SAMPLE_RATE", "INPUT_CHANNELS", "OUTPUT_CHANNELS", "IS_REAL_TIME_AUDIO_HINT", "TTY_COLOR".
   * @param name Name of VM int parameter to set
   * @param value Value to set
   */
  public setParamInt(name: string, value: number) {
    this.sendMessage(OutMessage.SET_PARAM_INT, { name, value });
  }
  /**
   * Get an internal ChucK VM integer parameter.
   * e.g. "SAMPLE_RATE", "INPUT_CHANNELS", "OUTPUT_CHANNELS", "BUFFER_SIZE", "IS_REAL_TIME_AUDIO_HINT".
   * @param name Name of VM int parameter to get
   * @returns Promise with int value
   */
  public getParamInt(name: string): Promise<number> {
    const callbackID = this.nextDeferID();
    this.sendMessage(OutMessage.GET_PARAM_INT, {
      name,
      callback: callbackID,
    });
    return this.deferredPromises[callbackID].value() as Promise<number>;
  }

  /**
   * Set an internal ChucK VM float parameter.
   * @param name Name of VM float parameter to set
   * @param value Value to set
   */
  public setParamFloat(name: string, value: number) {
    this.sendMessage(OutMessage.SET_PARAM_FLOAT, { name, value });
  }
  /**
   * Get an internal ChucK VM float parameter.
   * @param name Name of VM float parameter to get
   * @returns Promise with float value
   */
  public getParamFloat(name: string): Promise<number> {
    const callbackID = this.nextDeferID();
    this.sendMessage(OutMessage.GET_PARAM_FLOAT, {
      name,
      callback: callbackID,
    });
    return this.deferredPromises[callbackID].value() as Promise<number>;
  }

  /**
   * Set an internal ChucK VM string parameter.
   * @param name Name of VM string parameter to set
   * @param value Value to set
   */
  public setParamString(name: string, value: string) {
    this.sendMessage(OutMessage.SET_PARAM_STRING, { name, value });
  }
  /**
   * Get an internal ChucK VM string parameter.
   * e.g. "VERSION".
   * @param name Name of VM string parameter to get
   * @returns Promise with string value
   */
  public getParamString(name: string): Promise<string> {
    const callbackID = this.nextDeferID();
    this.sendMessage(OutMessage.GET_PARAM_STRING, {
      name,
      callback: callbackID,
    });
    return this.deferredPromises[callbackID].value() as Promise<string>;
  }

  // ================== ChucK VM =================== //
  /**
   * Get the current time in samples of the ChucK VM.
   * @returns Promise to current sample time in ChucK (int)
   */
  public now(): Promise<number> {
    const callbackID = this.nextDeferID();
    this.sendMessage(OutMessage.GET_CHUCK_NOW, { callback: callbackID });
    return this.deferredPromises[callbackID].value() as Promise<number>;
  }

  // ================= Clear ====================== //
  /**
   * Remove all shreds and reset the ChucK instance.
   */
  public clearChuckInstance() {
    this.sendMessage(OutMessage.CLEAR_INSTANCE);
  }

  /**
   * Reset all global variables in ChucK.
   */
  public clearGlobals() {
    this.sendMessage(OutMessage.CLEAR_GLOBALS);
  }

  // ================== Print Output ================== //
  /**
   * Callback function for Chuck to print a message string to console.
   * Override this method to redirect where ChucK console output goes. By default, Chuck prints to `console.log()`.
   * Set your own method to display ChucK output or even use ChucK output as a message passing system.
   * @example
   * ```ts
   * // Override the default print method with our own callback print method
   * theChuck.chuckPrint = (message) => { console.log("ChucK says: " + message); }
   *
   * // Now when ChucK prints, it will print to our callback method
   * theChuck.runCode(`<<< "Hello World!", "" >>>`);
   *
   * // Output: "ChucK says: Hello World!"
   * ```
   * @param message Message that ChucK wil print to console
   */
  public chuckPrint(message: string) {
    // Default ChucK output destination
    console.log(message);
  }

  //--------------------------------------------------------
  // Internal Message Sending Communication
  //--------------------------------------------------------
  /**
   * @hidden
   * Internal: Message sending from JS to ChucK
   */
  private sendMessage(type: OutMessage, body?: { [prop: string]: unknown }) {
    const msgBody = body ? { type, ...body } : { type };
    this.port.postMessage(msgBody);
  }

  /**
   * @hidden
   * Internal: Message receiving from ChucK to JS
   */
  private receiveMessage(event: MessageEvent) {
    const type: InMessage = event.data.type;

    switch (type) {
      case InMessage.INIT_DONE:
        if (this.isReady && this.isReady.resolve) {
          this.isReady.resolve();
        }
        break;
      case InMessage.PRINT:
        this.chuckPrint(event.data.message);
        break;
      case InMessage.EVENT:
        if (event.data.callback in this.eventCallbacks) {
          const callback = this.eventCallbacks[event.data.callback];
          callback();
        }
        break;
      case InMessage.INT:
      case InMessage.FLOAT:
      case InMessage.STRING:
      case InMessage.INT_ARRAY:
      case InMessage.FLOAT_ARRAY:
        if (event.data.callback in this.deferredPromises) {
          const promise = this.deferredPromises[event.data.callback];
          if (promise.resolve) {
            promise.resolve(event.data.result);
          }
          delete this.deferredPromises[event.data.callback];
        }
        break;
      case InMessage.NEW_SHRED:
        if (event.data.callback in this.deferredPromises) {
          const promise = this.deferredPromises[event.data.callback];
          if (event.data.shred > 0) {
            if (promise.resolve) {
              promise.resolve(event.data.shred);
            }
          } else {
            if (promise.reject) {
              promise.reject("Running code failed");
            }
          }
        }
        break;
      case InMessage.REPLACED_SHRED:
        if (event.data.callback in this.deferredPromises) {
          const promise = this.deferredPromises[event.data.callback];
          if (event.data.newShred > 0) {
            if (promise.resolve) {
              promise.resolve({
                newShred: event.data.newShred,
                oldShred: event.data.oldShred,
              });
            }
          } else {
            if (promise.reject) {
              promise.reject("Replacing code failed");
            }
          }
        }
        break;
      case InMessage.REMOVED_SHRED:
        if (event.data.callback in this.deferredPromises) {
          const promise = this.deferredPromises[event.data.callback];
          if (event.data.shred > 0) {
            if (promise.resolve) {
              promise.resolve(event.data.shred);
            }
          } else {
            if (promise.reject) {
              promise.reject("Removing code failed");
            }
          }
        }
        break;
      default:
        break;
    }
  }
}<|MERGE_RESOLUTION|>--- conflicted
+++ resolved
@@ -223,17 +223,16 @@
    * @param code ChucK code string to run and replace last shred
    * @returns Promise to shred ID that is replaced
    */
-<<<<<<< HEAD
-  public replaceCode(code: string): Promise<{oldShred: number, newShred: number}>{
-=======
-  public replaceCode(code: string): Promise<number> {
->>>>>>> e5a3b36c
+  public replaceCode(code: string): Promise<{ oldShred: number; newShred: number }> {
     const callbackID = this.nextDeferID();
     this.sendMessage(OutMessage.REPLACE_CODE, {
       callback: callbackID,
       code,
     });
-    return this.deferredPromises[callbackID].value() as Promise<{oldShred: number, newShred: number}>;
+    return this.deferredPromises[callbackID].value() as Promise<{
+      oldShred: number;
+      newShred: number;
+    }>;
   }
 
   /**
@@ -243,18 +242,20 @@
    * @param dacName dac for ChucK (??)
    * @returns Promise to shred ID
    */
-<<<<<<< HEAD
-  public replaceCodeWithReplacementDac(code: string, dacName: string): Promise<{oldShred: number, newShred: number}>{
-=======
-  public replaceCodeWithReplacementDac(code: string, dacName: string): Promise<number> {
->>>>>>> e5a3b36c
+  public replaceCodeWithReplacementDac(
+    code: string,
+    dacName: string,
+  ): Promise<{ oldShred: number; newShred: number }> {
     const callbackID = this.nextDeferID();
     this.sendMessage(OutMessage.REPLACE_CODE_WITH_REPLACEMENT_DAC, {
       callback: callbackID,
       code,
       dac_name: dacName,
     });
-    return this.deferredPromises[callbackID].value() as Promise<{oldShred: number, newShred: number}>;
+    return this.deferredPromises[callbackID].value() as Promise<{
+      oldShred: number;
+      newShred: number;
+    }>;
   }
 
   /**
@@ -356,13 +357,16 @@
    * @param filename file to be replace last
    * @returns Promise to replaced shred ID
    */
-  public replaceFile(filename: string): Promise<{oldShred: number, newShred: number}> {
+  public replaceFile(filename: string): Promise<{ oldShred: number; newShred: number }> {
     const callbackID = this.nextDeferID();
     this.sendMessage(OutMessage.REPLACE_FILE, {
       callback: callbackID,
       filename,
     });
-    return this.deferredPromises[callbackID].value() as Promise<{oldShred: number, newShred: number}>;
+    return this.deferredPromises[callbackID].value() as Promise<{
+      oldShred: number;
+      newShred: number;
+    }>;
   }
 
   /**
@@ -373,14 +377,20 @@
    * @param dacName dac for ChucK (??)
    * @returns Promise to shred ID
    */
-  public replaceFileWithReplacementDac(filename: string, dacName: string): Promise<{oldShred: number, newShred: number}> {
+  public replaceFileWithReplacementDac(
+    filename: string,
+    dacName: string,
+  ): Promise<{ oldShred: number; newShred: number }> {
     const callbackID = this.nextDeferID();
     this.sendMessage(OutMessage.REPLACE_FILE_WITH_REPLACEMENT_DAC, {
       callback: callbackID,
       dac_name: dacName,
       filename,
     });
-    return this.deferredPromises[callbackID].value() as Promise<{oldShred: number, newShred: number}>;
+    return this.deferredPromises[callbackID].value() as Promise<{
+      oldShred: number;
+      newShred: number;
+    }>;
   }
 
   /**
@@ -390,14 +400,20 @@
    * @param colonSeparatedArgs arguments to pass in to file
    * @returns Promise to shred ID
    */
-  public replaceFileWithArgs(filename: string, colonSeparatedArgs: string): Promise<{oldShred: number, newShred: number}> {
+  public replaceFileWithArgs(
+    filename: string,
+    colonSeparatedArgs: string,
+  ): Promise<{ oldShred: number; newShred: number }> {
     const callbackID = this.nextDeferID();
     this.sendMessage(OutMessage.REPLACE_FILE_WITH_ARGS, {
       callback: callbackID,
       colon_separated_args: colonSeparatedArgs,
       filename,
     });
-    return this.deferredPromises[callbackID].value() as Promise<{oldShred: number, newShred: number}>;
+    return this.deferredPromises[callbackID].value() as Promise<{
+      oldShred: number;
+      newShred: number;
+    }>;
   }
 
   /**
@@ -412,13 +428,8 @@
   public replaceFileWithArgsWithReplacementDac(
     filename: string,
     colonSeparatedArgs: string,
-<<<<<<< HEAD
-    dacName: string
-  ): Promise<{oldShred: number, newShred: number}> {
-=======
     dacName: string,
-  ): Promise<number> {
->>>>>>> e5a3b36c
+  ): Promise<{ oldShred: number; newShred: number }> {
     const callbackID = this.nextDeferID();
     this.sendMessage(OutMessage.REPLACE_FILE_WITH_ARGS, {
       callback: callbackID,
@@ -426,7 +437,10 @@
       dac_name: dacName,
       filename,
     });
-    return this.deferredPromises[callbackID].value() as Promise<{oldShred: number, newShred: number}>;
+    return this.deferredPromises[callbackID].value() as Promise<{
+      oldShred: number;
+      newShred: number;
+    }>;
   }
 
   // ================== Shred =================== //
